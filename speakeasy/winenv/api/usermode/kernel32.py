--- conflicted
+++ resolved
@@ -4131,8 +4131,6 @@
         run_type = 'apc_thread_%x' % hThread
         self.create_thread(pfnAPC, dwData, 0, thread_type=run_type)
 
-<<<<<<< HEAD
-
     @apihook('GetThreadTimes', argc=5)
     def GetThreadTimes(self, emu, argv, ctx={}):
         """
@@ -4238,7 +4236,6 @@
         """
         return  0
 
-
     @apihook('GetMailslotInfo', argc=5)
     def GetMailslotInfo(self, emu, argv, ctx={}):
         """
@@ -4251,7 +4248,7 @@
         );
         """
         return 0
-=======
+
     @apihook('RtlZeroMemory', argc=2)
     def RtlZeroMemory(self, emu, argv, ctx={}):
         """
@@ -4262,5 +4259,4 @@
         """
         dest,length = argv
         buf = b'\x00' * length
-        self.mem_write(dest, buf)
->>>>>>> 17586cba
+        self.mem_write(dest, buf)